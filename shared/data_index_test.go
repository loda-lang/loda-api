package shared

import (
	"path/filepath"
	"slices"
	"sort"
	"strings"
	"testing"
)

func loadTestIndex(t *testing.T) *DataIndex {
	testdataDir := filepath.Join("..", "testdata")
	idx := NewDataIndex(testdataDir)
	err := idx.Load()
	if err != nil {
		t.Fatalf("Load failed: %v", err)
	}
	return idx
}

func TestIndexLoad(t *testing.T) {
	idx := loadTestIndex(t)

	if len(idx.Sequences) != 10 {
		t.Fatalf("Expected 10 sequences, got %d", len(idx.Sequences))
	}

	// Check a few known sequences
	want := map[string]struct {
		name     string
		terms    string
		keywords []string
	}{
		"A000001": {
			name:     "Number of groups of order n.",
			terms:    ",0,1,1,1,2,1,2,1,5,2,2,1,5,1,2,1,14,1,5,1,5,2,2,1,15,2,2,5,4,1,4,1,51,1,2,1,14,1,2,2,14,1,6,1,4,2,2,1,52,2,5,1,5,1,15,2,13,2,2,1,13,1,2,4,267,1,4,1,5,1,4,1,50,1,2,3,4,1,6,1,52,15,2,1,15,1,2,1,12,1,10,1,4,2,",
			keywords: []string{"nonn", "core", "nice", "hard", "conjecture", "formula"},
		},
		"A000002": {
			name:     "Kolakoski sequence: a(n) is length of n-th run; a(1) = 1; sequence consists just of 1's and 2's.",
			terms:    ",1,2,2,1,1,2,1,2,2,1,2,2,1,1,2,1,1,2,2,1,2,1,1,2,1,2,2,1,1,2,1,1,2,1,2,2,1,2,2,1,1,2,1,2,2,1,2,1,1,2,1,1,2,2,1,2,2,1,1,2,1,2,2,1,2,2,1,1,2,1,1,2,1,2,2,1,2,1,1,2,2,1,2,2,1,1,2,1,2,2,1,2,2,1,1,2,1,1,2,2,1,2,1,1,2,1,2,2,",
			keywords: []string{"nonn", "core", "easy", "loda", "loda-inceval", "loda-loop", "loda-formula", "nice", "conjecture", "formula", "pari"},
		},
	}
	for _, seq := range idx.Sequences {
		if w, ok := want[seq.Id.String()]; ok {
			if seq.Name != w.name {
				t.Errorf("Sequence %s: got name %q, want %q", seq.Id, seq.Name, w.name)
			}
			if seq.Terms != w.terms {
				t.Errorf("Sequence %s: got terms %q, want %q", seq.Id, seq.Terms, w.terms)
			}
			gotKeywords := DecodeKeywords(seq.Keywords)
			sort.Strings(gotKeywords)
			sort.Strings(w.keywords)
			if !slices.Equal(gotKeywords, w.keywords) {
				t.Errorf("Sequence %s: got keywords %v, want %v", seq.Id, gotKeywords, w.keywords)
			}
			delete(want, seq.Id.String())
		}
	}
	for id := range want {
		t.Errorf("Sequence %s not found in loaded index", id)
	}

	// Check actual used program IDs and usage counts loaded from testdata/stats/call_graph.csv
	wantUsedIDs := map[string]string{
		"A000005": "A001234 A003987 A000001",
		"A000001": "A005467",
		"A000003": "A009876 A007632",
	}
	for _, p := range idx.Programs {
		id := p.Id.String()
		if want, ok := wantUsedIDs[id]; ok {
			gotIDs := strings.Fields(p.Usages)
			wantIDs := strings.Fields(want)
			sort.Strings(gotIDs)
			sort.Strings(wantIDs)
			if !slices.Equal(gotIDs, wantIDs) {
				t.Errorf("Program %s: got used IDs %v, want %v", id, gotIDs, wantIDs)
			}
			// Calculate expected usage count from wantUsedIDs
			wantCount := len(wantIDs)
			gotCount := idx.NumUsages[id]
			if gotCount != wantCount {
				t.Errorf("Usages[%s]: got %d, want %d", id, gotCount, wantCount)
			}
		}
	}
}

func TestLoadProgramsCSV(t *testing.T) {
	submittersPath := filepath.Join("../testdata/stats/submitters.csv")
	programsPath := filepath.Join("../testdata/stats/programs.csv")
	submitters, err := LoadSubmittersCSV(submittersPath)
	if err != nil {
		t.Fatalf("LoadSubmitters failed: %v", err)
	}
	programs, err := LoadProgramsCSV(programsPath, submitters)
	if err != nil {
		t.Fatalf("LoadProgramsCSV failed: %v", err)
	}
	if len(programs) != 13 {
		t.Errorf("expected 13 programs, got %d", len(programs))
	}
	// Check a few known values (based on the new CSV and submitter mapping)
	p := programs[0]
	if p.Id.String() != "A000002" || p.Length != 10 {
		t.Errorf("unexpected program[0]: %+v", p)
	}
	if !HasKeyword(p.Keywords, "loda") || !HasKeyword(p.Keywords, "loda-inceval") || !HasKeyword(p.Keywords, "loda-loop") || !HasKeyword(p.Keywords, "loda-formula") || HasKeyword(p.Keywords, "loda-logeval") {
		t.Errorf("unexpected keywords for program[0]: %v", DecodeKeywords(p.Keywords))
	}
	if p.Submitter == nil || p.Submitter.Name != "" {
		t.Errorf("unexpected submitter for program[0]: %+v", p.Submitter)
	}

	p = programs[2]
<<<<<<< HEAD
	if p.Id.String() != "A000005" || p.Length != 22 || p.NumUsages != 1741 {
=======
	if p.Id.String() != "A000005" || p.Length != 22 {
>>>>>>> 5c0f19c9
		t.Errorf("unexpected program[2]: %+v", p)
	}
	if !HasKeyword(p.Keywords, "loda") || !HasKeyword(p.Keywords, "loda-loop") || HasKeyword(p.Keywords, "loda-inceval") || HasKeyword(p.Keywords, "loda-logeval") || HasKeyword(p.Keywords, "loda-formula") {
		t.Errorf("unexpected keywords for program[2]: %v", DecodeKeywords(p.Keywords))
	}
	if p.Submitter == nil || p.Submitter.Name != "Luna Moon" {
		t.Errorf("unexpected submitter for program[2]: %+v", p.Submitter)
	}

	p = programs[9]
	if p.Id.String() != "A000012" || p.Length != 1 {
		t.Errorf("unexpected program[9]: %+v", p)
	}
	if !HasKeyword(p.Keywords, "loda") || !HasKeyword(p.Keywords, "loda-formula") || HasKeyword(p.Keywords, "loda-inceval") || HasKeyword(p.Keywords, "loda-logeval") || HasKeyword(p.Keywords, "loda-loop") {
		t.Errorf("unexpected keywords for program[9]: %v", DecodeKeywords(p.Keywords))
	}
	if p.Submitter == nil || p.Submitter.Name != "Star*Gazer" {
		t.Errorf("unexpected submitter for program[9]: %+v", p.Submitter)
	}

	p = programs[12]
	if p.Id.String() != "A000016" || p.Length != 15 {
		t.Errorf("unexpected program[12]: %+v", p)
	}
	if !HasKeyword(p.Keywords, "loda") || !HasKeyword(p.Keywords, "loda-loop") || HasKeyword(p.Keywords, "loda-inceval") || HasKeyword(p.Keywords, "loda-logeval") || HasKeyword(p.Keywords, "loda-formula") {
		t.Errorf("unexpected keywords for program[12]: %v", DecodeKeywords(p.Keywords))
	}
	if p.Submitter == nil || p.Submitter.Name != "@Pixel$Hero" {
		t.Errorf("unexpected submitter for program[12]: %+v", p.Submitter)
	}
}

func TestLoadSubmittersCSV(t *testing.T) {
	path := filepath.Join("../testdata/stats/submitters.csv")
	submitters, err := LoadSubmittersCSV(path)
	if err != nil {
		t.Fatalf("LoadSubmitters failed: %v", err)
	}
	if len(submitters) != 11 { // max ref_id is 10
		t.Errorf("expected 11 submitters, got %d", len(submitters))
	}
	// Check a few known values
	if submitters[1] == nil || submitters[1].Name != "" || submitters[1].NumPrograms != 8762 {
		t.Errorf("unexpected submitter[1]: %+v", submitters[1])
	}
	if submitters[2] == nil || submitters[2].Name != "Star*Gazer" || submitters[2].NumPrograms != 432 {
		t.Errorf("unexpected submitter[2]: %+v", submitters[2])
	}
	if submitters[8] == nil || submitters[8].Name != "Quantum^Leap" || submitters[8].NumPrograms != 69322 {
		t.Errorf("unexpected submitter[8]: %+v", submitters[8])
	}
	if submitters[10] == nil || submitters[10].Name != "Velvet Rose" || submitters[10].NumPrograms != 0 {
		t.Errorf("unexpected submitter[10]: %+v", submitters[10])
	}
}<|MERGE_RESOLUTION|>--- conflicted
+++ resolved
@@ -116,11 +116,7 @@
 	}
 
 	p = programs[2]
-<<<<<<< HEAD
-	if p.Id.String() != "A000005" || p.Length != 22 || p.NumUsages != 1741 {
-=======
 	if p.Id.String() != "A000005" || p.Length != 22 {
->>>>>>> 5c0f19c9
 		t.Errorf("unexpected program[2]: %+v", p)
 	}
 	if !HasKeyword(p.Keywords, "loda") || !HasKeyword(p.Keywords, "loda-loop") || HasKeyword(p.Keywords, "loda-inceval") || HasKeyword(p.Keywords, "loda-logeval") || HasKeyword(p.Keywords, "loda-formula") {
